import math
import torch
import torch.nn.functional as F

from empanada.inference.postprocess import (
    factor_pad, find_instance_center, group_pixels,
    get_instance_segmentation,
    merge_semantic_and_instance,
    get_panoptic_segmentation
)
from collections import deque

__all__ = [
    'PanopticDeepLabEngine',
    'PanopticDeepLabEngine3d',
    'PanopticDeepLabRenderEngine',
    'PanopticDeepLabRenderEngine3d',
    'BCEngine', 'BCEngineStack',
]

@torch.no_grad()
def logits_to_prob(logits):
    # multiclass or binary
    if logits.size(1) > 1:
        logits = F.softmax(logits, dim=1)
    else:
        logits = torch.sigmoid(logits)
        
    return logits

class _Engine:
    def __init__(self, model):
        self.model = model.eval()

    def infer(self, image):
        raise NotImplementedError

    def to_model_device(self, tensor):
        # move tensor to the model device
        device = next(self.model.parameters()).device
        return tensor.to(device, non_blocking=True)

    def __call__(self, image):
        raise NotImplementedError

class _MedianQueue:
    def __init__(self, median_kernel_size, **kwargs):
        # super to allow multiple inheritance
        super().__init__(**kwargs)
        assert median_kernel_size % 2 == 1, "Kernel size must be odd integer!"
        self.ks = median_kernel_size
        self.mid_idx = (median_kernel_size - 1) // 2
        self.median_queue = deque(maxlen=median_kernel_size)

    def reset(self):
        self.median_queue = deque(maxlen=self.ks)

    @torch.no_grad()
    def get_median(self, key):
        median = torch.median(
            torch.cat([output[key] for output in self.median_queue], dim=0),
            dim=0, keepdim=True
        ).values

        return median

    def get_next(self, keys):
        nq = len(self.median_queue)
        if nq <= self.mid_idx:
            # take last item in the queue
            output = self.median_queue[-1]
        elif nq > self.mid_idx and nq < self.ks:
            # return nothing while the queue builds
            return None
        elif nq == self.ks:
            # use the middle item in the queue
            # with the median segmentation probs
            output = self.median_queue[self.mid_idx]
            # replace output with median output
            for key in keys:
                output[key] = self.get_median(key)

        return output

    def enqueue(self, item):
        self.median_queue.append(item)

    def end(self):
        return list(self.median_queue)[self.mid_idx + 1:]

class PanopticDeepLabEngine(_Engine):
    def __init__(
        self,
        model,
        thing_list,
        label_divisor=1000,
        stuff_area=64,
        void_label=0,
        nms_threshold=0.1,
        nms_kernel=7,
        confidence_thr=0.5,
        **kwargs
    ):
        super().__init__(model=model)
        self.thing_list = thing_list
        self.label_divisor = label_divisor
        self.stuff_area = stuff_area
        self.void_label = void_label
        self.nms_threshold = nms_threshold
        self.nms_kernel = nms_kernel
        self.confidence_thr = confidence_thr

    @torch.no_grad()
    def _harden_seg(self, sem):
        if sem.size(1) > 1: # multiclass segmentation
            sem = torch.argmax(sem, dim=1, keepdim=True)
        else:
            sem = (sem >= self.confidence_thr).long()

        return sem

    @torch.no_grad()
    def infer(self, image):
        model_out = self.model(image)
        
        # notice that sem is NOT sem_logits
        model_out['sem'] = logits_to_prob(model_out['sem_logits'])
        
        return model_out

    @torch.no_grad()
    def postprocess(self, sem, ctr_hmp, offsets):
        pan_seg, _ = get_panoptic_segmentation(
            sem, ctr_hmp, offsets, self.thing_list,
            self.label_divisor, self.stuff_area,
            self.void_label, self.nms_threshold, self.nms_kernel
        )
        return pan_seg

    def __call__(self, image):
        # check that image is 4d (N, C, H, W) and has a
        # batch dim of 1, larger batch size raises exception
        assert image.ndim == 4 and image.size(0) == 1

        # move image to same device as the model
        image = self.to_model_device(image)

        # infer labels and postprocess
        model_out = self.infer(image)

        # harden the probabilities: (N, 1, H, W)
        model_out['sem'] = self._harden_seg(model_out['sem'])

        pan_seg = self.postprocess(
            model_out['sem'], model_out['ctr_hmp'], model_out['offsets']
        )

        return pan_seg

class PanopticDeepLabEngine3d(_MedianQueue, PanopticDeepLabEngine):
    def __init__(
        self,
        model,
        thing_list,
        label_divisor=1000,
        stuff_area=64,
        void_label=0,
        nms_threshold=0.1,
        nms_kernel=7,
        confidence_thr=0.5,
        median_kernel_size=3,
        **kwargs
    ):
        super().__init__(
            model=model, thing_list=thing_list, label_divisor=label_divisor,
            stuff_area=stuff_area, void_label=void_label,
            nms_threshold=nms_threshold, nms_kernel=nms_kernel,
            confidence_thr=confidence_thr, median_kernel_size=median_kernel_size,
            **kwargs
        )

    def end(self):
        f"""
        Define what happens to results left in the queue at the
        end of inference.
        """
        # any items past self.mid_idx remaining
        # in the queue are postprocessed and returned
        final_segs = []
        for model_out in list(self.median_queue)[self.mid_idx + 1:]:
            model_out['sem'] = self._harden_seg(model_out['sem'])
            pan_seg = self.postprocess(
                model_out['sem'], model_out['ctr_hmp'], model_out['offsets']
            )
            final_segs.append(pan_seg)

        return final_segs

    def __call__(self, image):
        # check that image is 4d (N, C, H, W) and has a
        # batch dim of 1, larger batch size raises exception
        assert image.ndim == 4 and image.size(0) == 1

        # move image to same device as the model
        image = self.to_model_device(image)

        # infer labels and postprocess
        model_out = self.infer(image)

        self.enqueue(model_out)
        median_out = self.get_next(keys=['sem'])
        if median_out is None:
            # nothing to return, we're building the queue
            return None
        
        pan_seg = self.postprocess(
            self._harden_seg(median_out['sem']), median_out['ctr_hmp'], median_out['offsets']
        )

        return pan_seg

class PanopticDeepLabRenderEngine(PanopticDeepLabEngine):
    def __init__(
        self,
        model,
        thing_list,
        label_divisor=1000,
        stuff_area=64,
        void_label=0,
        nms_threshold=0.1,
        nms_kernel=7,
        confidence_thr=0.5,
        padding_factor=16,
        coarse_boundaries=True,
        **kwargs
    ):
        super().__init__(
            model=model, thing_list=thing_list,
            label_divisor=label_divisor, stuff_area=stuff_area, void_label=void_label,
            nms_threshold=nms_threshold, nms_kernel=nms_kernel,
            confidence_thr=confidence_thr
        )

        self.padding_factor = padding_factor
        self.coarse_boundaries = coarse_boundaries

    @torch.no_grad()
    def infer(self, image, render_steps=2):
        #render_steps = 0
        model_out = self.model(image, render_steps, interpolate_ins=not self.coarse_boundaries)
        #model_out['sem_logits'] = F.interpolate(model_out['sem_logits'], scale_factor=4, mode='bilinear', align_corners=True)
        
        # notice that sem is NOT sem_logits
        model_out['sem'] = logits_to_prob(model_out['sem_logits'])
        
        return model_out

    @torch.no_grad()
    def get_instance_cells(self, ctr_hmp, offsets, upsampling=1):
        # first find the object centers
        ctr = find_instance_center(ctr_hmp, self.nms_threshold, self.nms_kernel)

        # grid step size for pixel grouping
        step = 4 if self.coarse_boundaries else 1

        # no objects, return zeros
        if ctr.size(0) == 0:
            instance_cells = torch.zeros_like(ctr_hmp)
        else:
            # grouped pixels should be integers,
            # but we need them in float type for upsampling
            instance_cells = group_pixels(ctr, offsets, step=step).float()[None] # (1, 1, H, W)

        # scale again by the upsampling factor times step
        instance_cells = F.interpolate(instance_cells, scale_factor=int(upsampling * step), mode='nearest')
        return instance_cells

    @torch.no_grad()
    def get_panoptic_seg(self, sem, instance_cells):
        # keep only label for instance classes
        instance_seg = torch.zeros_like(sem)
        for thing_class in self.thing_list:
            instance_seg[sem == thing_class] = 1

        # map object ids
        instance_seg = (instance_seg * instance_cells[0]).long()

        pan_seg = merge_semantic_and_instance(
            sem, instance_seg, self.label_divisor, self.thing_list,
            self.stuff_area, self.void_label
        )

        return pan_seg

    @torch.no_grad()
    def postprocess(self, sem, instance_cells):
        # harden the segmentation
        sem = self._harden_seg(sem)[0]
        return self.get_panoptic_seg(sem, instance_cells)

    def __call__(self, image, size, upsampling=1):
        assert math.log(upsampling, 2).is_integer(),\
        "Upsampling factor not log base 2!"

        # check that image is 4d (N, C, H, W) and has a
        # batch dim of 1, larger batch size raises exception
        assert image.ndim == 4 and image.size(0) == 1

        # move image to same device as the model
        h, w = size
        image = factor_pad(image, self.padding_factor)
        image = self.to_model_device(image)

        # infer labels
        model_out = self.infer(image, int(2 + math.log(upsampling, 2)))

        # calculate the instance cells
        instance_cells = self.get_instance_cells(
            model_out['ctr_hmp'], model_out['offsets'], upsampling
        )
        pan_seg = self.postprocess(model_out['sem'], instance_cells)

        # remove padding from the pan_seg
        pan_seg = pan_seg[..., :h, :w]

        return pan_seg

class PanopticDeepLabRenderEngine3d(_MedianQueue, PanopticDeepLabRenderEngine):
    def __init__(
        self,
        model,
        thing_list,
        label_divisor=1000,
        stuff_area=64,
        void_label=0,
        nms_threshold=0.1,
        nms_kernel=7,
        confidence_thr=0.5,
        median_kernel_size=3,
        padding_factor=16,
        coarse_boundaries=True,
        **kwargs
    ):
        super().__init__(
            model=model, thing_list=thing_list,
            label_divisor=label_divisor, stuff_area=stuff_area, void_label=void_label,
            nms_threshold=nms_threshold, nms_kernel=nms_kernel,
            confidence_thr=confidence_thr, median_kernel_size=median_kernel_size,
            padding_factor=padding_factor, coarse_boundaries=coarse_boundaries
        )

    def end(self, upsampling=1):
        # any items past self.mid_idx remaining
        # in the queue are processed and returned
        final_segs = []
        for model_out in list(self.median_queue)[self.mid_idx + 1:]:
            h, w = model_out['size']
            instance_cells = self.get_instance_cells(model_out['ctr_hmp'], model_out['offsets'], upsampling)
            pan_seg = self.postprocess(model_out['sem'], instance_cells)
            final_segs.append(pan_seg[..., :h, :w])

        return final_segs

    def __call__(self, image, size, upsampling=1):
        assert math.log(upsampling, 2).is_integer(),\
        "Upsampling factor not log base 2!"

        # check that image is 4d (N, C, H, W) and has a
        # batch dim of 1, larger batch size raises exception
        assert image.ndim == 4 and image.size(0) == 1

        # move image to same device as the model
        h, w = size
        image = factor_pad(image, self.padding_factor)
        image = self.to_model_device(image)

        # infer labels
        model_out = self.infer(image, int(2 + math.log(upsampling, 2)))
        model_out['size'] = size
        
        # append results to median queue
        self.enqueue(model_out)
        median_out = self.get_next(keys=['sem'])
        if median_out is None:
            # nothing to return, we're building the queue
            return None

        # calculate the instance cells
        instance_cells = self.get_instance_cells(median_out['ctr_hmp'], median_out['offsets'], upsampling)
        pan_seg = self.postprocess(median_out['sem'], instance_cells)

        # remove padding from the pan_seg
        pan_seg = pan_seg[..., :h, :w]

        return pan_seg

class BCEngine(_Engine):
    def __init__(self, model, **kwargs):
        super().__init__(model=model)

    @torch.no_grad()
    def infer(self, image):
        model_out = self.model(image)
        sem_logits = model_out['sem_logits']
        cnt_logits = model_out['cnt_logits']

        # only works for binary
        assert sem_logits.size(1) == 1
        sem = torch.sigmoid(sem_logits)
        cnt = torch.sigmoid(cnt_logits)

        return {'bc': torch.cat([sem, cnt], dim=1)} # (N, 2, H, W)

    def __call__(self, image):
        # check that image is 4d (N, C, H, W)
        assert image.ndim == 4 and image.size(0) == 1
        return self.infer(self.to_model_device(image))['bc'] # (1, 2, H, W)

<<<<<<< HEAD
class BCEngineStack(_MedianQueue, BCEngine):
    def __init__(self, model, median_kernel_size=3, **kwargs):
=======
class BCEngine3d(_MedianQueue, BCEngine):
    def __init__(
        self, 
        model, 
        median_kernel_size=3, 
        padding_factor=16, 
        **kwargs
    ):
>>>>>>> 01c6e7aa
        super().__init__(model=model, median_kernel_size=median_kernel_size)
        self.padding_factor = padding_factor

    @torch.no_grad()
    def infer(self, image, render_steps=2):            
        model_out = self.model(image, render_steps)
        sem_logits = model_out['sem_logits']
        cnt_logits = model_out['cnt_logits']

        # only works for binary
        assert sem_logits.size(1) == 1
        sem = torch.sigmoid(sem_logits)
        cnt = torch.sigmoid(cnt_logits)

        return {'bc': torch.cat([sem, cnt], dim=1)} # (N, 2, H, W)
    
    def end(self):
        # list of remaining segs (1, 2, H, W)
<<<<<<< HEAD
        return [out['bc'] for out in self.median_queue][self.mid_idx + 1:]
=======
        return list(self.median_queue)[self.mid_idx + 1:]
    
    def end(self, upsampling=1):
        # any items past self.mid_idx remaining
        # in the queue are processed and returned
        final_segs = []
        for model_out in list(self.median_queue)[self.mid_idx + 1:]:
            h, w = model_out['size']
            bc_seg = model_out['bc']
            final_segs.append(bc_seg[..., :h, :w])
>>>>>>> 01c6e7aa

        return final_segs

    def __call__(self, image, size, upsampling=1):
        assert math.log(upsampling, 2).is_integer(),\
        "Upsampling factor not log base 2!"
        
        # check that image is 4d (N, C, H, W) and has a
        # batch dim of 1, larger batch size raises exception
        assert image.ndim == 4 and image.size(0) == 1

        # move image to same device as the model
        h, w = size
        image = factor_pad(image, self.padding_factor)
        image = self.to_model_device(image)

        # infer labels and postprocess
        model_out = self.infer(image, int(2 + math.log(upsampling, 2)))
        model_out['size'] = size

        self.enqueue(model_out)
        median_out = self.get_next(keys=['bc'])
        if median_out is None:
            # nothing to return, we're building the queue
            return None

        return median_out['bc'][..., :h, :w] # (1, 2, H, W)<|MERGE_RESOLUTION|>--- conflicted
+++ resolved
@@ -416,19 +416,8 @@
         assert image.ndim == 4 and image.size(0) == 1
         return self.infer(self.to_model_device(image))['bc'] # (1, 2, H, W)
 
-<<<<<<< HEAD
 class BCEngineStack(_MedianQueue, BCEngine):
     def __init__(self, model, median_kernel_size=3, **kwargs):
-=======
-class BCEngine3d(_MedianQueue, BCEngine):
-    def __init__(
-        self, 
-        model, 
-        median_kernel_size=3, 
-        padding_factor=16, 
-        **kwargs
-    ):
->>>>>>> 01c6e7aa
         super().__init__(model=model, median_kernel_size=median_kernel_size)
         self.padding_factor = padding_factor
 
@@ -444,13 +433,6 @@
         cnt = torch.sigmoid(cnt_logits)
 
         return {'bc': torch.cat([sem, cnt], dim=1)} # (N, 2, H, W)
-    
-    def end(self):
-        # list of remaining segs (1, 2, H, W)
-<<<<<<< HEAD
-        return [out['bc'] for out in self.median_queue][self.mid_idx + 1:]
-=======
-        return list(self.median_queue)[self.mid_idx + 1:]
     
     def end(self, upsampling=1):
         # any items past self.mid_idx remaining
@@ -460,7 +442,6 @@
             h, w = model_out['size']
             bc_seg = model_out['bc']
             final_segs.append(bc_seg[..., :h, :w])
->>>>>>> 01c6e7aa
 
         return final_segs
 
