--- conflicted
+++ resolved
@@ -162,7 +162,6 @@
     if use_mask_wts:
         segm = mask_watershed(foreground, seed)
     else:
-<<<<<<< HEAD
         segm = watershed(-semantic.astype(np.float64), seed, mask=foreground)
     
     if min_size is not None and min_size > 0:
@@ -171,14 +170,4 @@
         segm[segm > 0] += label_divisor
 
     #return cast2dtype(segm)
-    return segm
-=======
-        segm = watershed(-semantic.astype(np.float64), seed, mask=foreground).astype(np.uint32)
-
-    if min_size is not None:
-        segm = size_threshold(segm, min_size)
-        
-    segm[segm > 0] += label_divisor
-
-    return cast2dtype(segm)
->>>>>>> 01c6e7aa
+    return segm